--- conflicted
+++ resolved
@@ -8,12 +8,8 @@
 //!
 //! Supports Redox, Mac OS X, and Linux (or, in general, ANSI terminals).
 //!
-<<<<<<< HEAD
-//! For more information refer to the [README](https://github.com/ticki/termion).
+//! For more information refer to the [README](https://github.com/redox-os/termion).
 #![deny(missing_debug_implementations)]
-=======
-//! For more information refer to the [README](https://github.com/redox-os/termion).
->>>>>>> 6c6b2409
 #![warn(missing_docs)]
 
 #[cfg(target_os = "redox")]
